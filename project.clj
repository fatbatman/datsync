--- conflicted
+++ resolved
@@ -21,19 +21,9 @@
                  [io.rkn/conformity "0.4.0"]
                  [com.rpl/specter "0.9.1"]
                  [prismatic/plumbing "0.5.2"]
-<<<<<<< HEAD
                  [com.taoensso/timbre "4.4.0"]
                  [com.taoensso/encore "2.56.0"]
                  [com.taoensso/sente "1.8.1" :exclusions [org.clojure/tools.reader]]]
-  ;;
-=======
-                 [org.clojure/core.match "0.3.0-alpha4"]]
-
-                 ;; XXX For when we jump aboard.
-                 ;[org.clojure/core.typed "0.3.18"]
-
-
->>>>>>> cb4b7881
   ;; ## Snipped from DataScript's
   ;; ============================
   ;;
@@ -41,7 +31,6 @@
   ;;
   ;; Leaving this out for now
   ;:global-vars {*warn-on-reflection* true}
-<<<<<<< HEAD
   :cljsbuild {:builds [{:id "release"
                         :source-paths ["src" "bench/src"]
                         :assert false
@@ -57,46 +46,13 @@
                              [lein-typed "0.3.5"]]
                    :cljsbuild {:builds [{:id "advanced"
                                          :source-paths ["src" "bench/src" "test"]
-                                         :compiler {
-=======
-
-  :cljsbuild { 
-              :builds [
-                       { :id "release"
-                         :source-paths ["src" "bench/src"]
-                         :assert false
-                         :compiler {
-                                    :output-to     "release-js/datsync.bare.js"
-                                    :optimizations :advanced
-                                    :pretty-print  false
-                                    :elide-asserts true
-                                    :output-wrapper false
-                                    :parallel-build true}}]}
-
-        ;:notify-command ["release-js/wrap_bare.sh"]
-
-
-
-  :profiles {
-             :dev {
-                   :source-paths ["bench/src" "test" "dev" "src"]
-                   :plugins [
-                             [lein-cljsbuild "1.1.2"]
-                             [lein-typed "0.3.5"]]
-
-                   :cljsbuild {
-                               :builds [
-                                        { :id "advanced"
-                                          :source-paths ["src" "bench/src" "test"]
-                                          :compiler {
->>>>>>> cb4b7881
-                                                     :output-to     "target/datsync.js"
-                                                     :optimizations :advanced
-                                                     :source-map    "target/datsync.js.map"
-                                                     :pretty-print  true
-                                                     :recompile-dependents false
-                                                     :parallel-build true}}
-<<<<<<< HEAD
+                                         :compiler {}
+                                         :output-to     "target/datsync.js"
+                                         :optimizations :advanced
+                                         :source-map    "target/datsync.js.map"
+                                         :pretty-print  true
+                                         :recompile-dependents false
+                                         :parallel-build true}
                                         {id "none"
                                          :source-paths ["src" "bench/src" "test" "dev"]
                                          :compiler {:main          datsync.test
@@ -110,35 +66,7 @@
                  ["target"
                   "release-js/datsync.bare.js"
                   "release-js/datsync.js"]
-=======
-
-                                        { :id "none"
-                                          :source-paths ["src" "bench/src" "test" "dev"]
-                                          :compiler {
-                                                     :main          datsync.test
-                                                     :output-to     "target/datsync.js"
-                                                     :output-dir    "target/none"
-                                                     :optimizations :none
-                                                     :source-map    true
-                                                     :recompile-dependents false
-                                                     :parallel-build true}}]}}}
-
-
-
-
-
-  
-  :clean-targets ^{:protect false} [
-                                    "target"
-                                    "release-js/datsync.bare.js"
-                                    "release-js/datsync.js"]
-
-
-
->>>>>>> cb4b7881
-  ;; ## Back to from extraction...
-  ;; =============================
-  ;; Once we're ready 
+  ;; Once we're ready
   ;:core.typed {:check []
                ;:check-cljs []}
   ;; Not sure if we need these either
